##
# Array(Ext) Test

assert("Array::try_convert") do
  assert_equal [1], Array.try_convert([1])
  assert_nil Array.try_convert("1")
end

assert("Array#assoc") do
  s1 = [ "colors", "red", "blue", "green" ]
  s2 = [ "letters", "a", "b", "c" ]
  s3 = "foo"
  a  = [ s1, s2, s3 ]

  assert_equal [ "letters", "a", "b", "c" ], a.assoc("letters")
  assert_nil a.assoc("foo")
end

assert("Array#at") do
  a = [ "a", "b", "c", "d", "e" ]
  assert_equal "a", a.at(0)
  assert_equal "e", a.at(-1) 
end

assert("Array#rassoc") do
  a = [ [ 1, "one"], [2, "two"], [3, "three"], ["ii", "two"] ]

  assert_equal [2, "two"], a.rassoc("two")
  assert_nil a.rassoc("four")
end

assert("Array#uniq!") do
  a = [1, 2, 3, 1]
  a.uniq!
  assert_equal [1, 2, 3], a

  b = [ "a", "b", "c" ]
  assert_nil b.uniq!

  c = [["student","sam"], ["student","george"], ["teacher","matz"]]
  assert_equal [["student", "sam"], ["teacher", "matz"]], c.uniq! { |s| s.first }

  d = [["student","sam"], ["teacher","matz"]]
  assert_nil d.uniq! { |s| s.first }
end

assert("Array#uniq") do
  a = [1, 2, 3, 1]
  assert_equal [1, 2, 3], a.uniq
  assert_equal [1, 2, 3, 1], a

  b = [["student","sam"], ["student","george"], ["teacher","matz"]]
  assert_equal [["student", "sam"], ["teacher", "matz"]], b.uniq { |s| s.first } 
end

assert("Array#-") do
  a = [1, 2, 3, 1]
  b = [1]
  c = 1

  assert_raise(TypeError) { a - c }
  assert_equal [2, 3], (a - b)
  assert_equal [1, 2, 3, 1], a 
end

assert("Array#|") do
  a = [1, 2, 3, 1]
  b = [1, 4]
  c = 1

  assert_raise(TypeError) { a | c }
  assert_equal [1, 2, 3, 4], (a | b)
  assert_equal [1, 2, 3, 1], a 
end

assert("Array#&") do
  a = [1, 2, 3, 1]
  b = [1, 4]
  c = 1

  assert_raise(TypeError) { a & c }
  assert_equal [1], (a & b) 
  assert_equal [1, 2, 3, 1], a 
end

assert("Array#flatten") do
  assert_equal [1, 2, "3", {4=>5}, :'6'],    [1, 2, "3", {4=>5}, :'6'].flatten
  assert_equal [1, 2, 3, 4, 5, 6], [1, 2,    [3, 4, 5], 6].flatten
  assert_equal [1, 2, 3, 4, 5, 6], [1, 2,    [3, [4, 5], 6]].flatten
  assert_equal [1, [2, [3, [4, [5, [6]]]]]], [1, [2, [3, [4, [5, [6]]]]]].flatten(0)
  assert_equal [1, 2, [3, [4, [5, [6]]]]],   [1, [2, [3, [4, [5, [6]]]]]].flatten(1)
  assert_equal [1, 2, 3, [4, [5, [6]]]],     [1, [2, [3, [4, [5, [6]]]]]].flatten(2)
  assert_equal [1, 2, 3, 4, [5, [6]]],       [1, [2, [3, [4, [5, [6]]]]]].flatten(3)
  assert_equal [1, 2, 3, 4, 5, [6]],         [1, [2, [3, [4, [5, [6]]]]]].flatten(4)
  assert_equal [1, 2, 3, 4, 5, 6],           [1, [2, [3, [4, [5, [6]]]]]].flatten(5)
end

assert("Array#flatten!") do
  assert_equal [1, 2, 3, 4, 5, 6], [1, 2, [3, [4, 5], 6]].flatten!
end

assert("Array#compact") do
  a = [1, nil, "2", nil, :t, false, nil]
  assert_equal [1, "2", :t, false], a.compact
  assert_equal [1, nil, "2", nil, :t, false, nil], a
end

assert("Array#compact!") do
  a = [1, nil, "2", nil, :t, false, nil]
  a.compact!
  assert_equal [1, "2", :t, false], a
end

assert("Array#fetch") do
  a = [ 11, 22, 33, 44 ]
  assert_equal 22, a.fetch(1)
  assert_equal 44, a.fetch(-1)
  assert_equal 'cat', a.fetch(4, 'cat')
  ret = 0
  a.fetch(100) { |i| ret = i }
  assert_equal 100, ret
  assert_raise(IndexError) { a.fetch(100) }
end

assert("Array#fill") do
  a = [ "a", "b", "c", "d" ]
  assert_equal ["x", "x", "x", "x"], a.fill("x")
  assert_equal ["x", "x", "x", "w"], a.fill("w", -1)
  assert_equal ["x", "x", "z", "z"], a.fill("z", 2, 2)
  assert_equal ["y", "y", "z", "z"], a.fill("y", 0..1)
  assert_equal [0, 1, 4, 9], a.fill { |i| i*i }
  assert_equal [0, 1, 8, 27], a.fill(-2) { |i| i*i*i }
  assert_equal [0, 2, 3, 27], a.fill(1, 2) { |i| i+1 }
  assert_equal [1, 2, 3, 27], a.fill(0..1) { |i| i+1 }
  assert_raise(ArgumentError) { a.fill }

  assert_equal([0, 1, 2, 3, -1, 5], [0, 1, 2, 3, 4, 5].fill(-1, -2, 1))
  assert_equal([0, 1, 2, 3, -1, -1, -1], [0, 1, 2, 3, 4, 5].fill(-1, -2, 3))
  assert_equal([0, 1, 2, -1, -1, 5], [0, 1, 2, 3, 4, 5].fill(-1, 3..4))
  assert_equal([0, 1, 2, -1, 4, 5], [0, 1, 2, 3, 4, 5].fill(-1, 3...4))
  assert_equal([0, 1, -1, -1, -1, 5], [0, 1, 2, 3, 4, 5].fill(-1, 2..-2))
  assert_equal([0, 1, -1, -1, 4, 5], [0, 1, 2, 3, 4, 5].fill(-1, 2...-2))
  assert_equal([0, 1, 2, 13, 14, 5], [0, 1, 2, 3, 4, 5].fill(3..4){|i| i+10})
  assert_equal([0, 1, 2, 13, 4, 5], [0, 1, 2, 3, 4, 5].fill(3...4){|i| i+10})
  assert_equal([0, 1, 12, 13, 14, 5], [0, 1, 2, 3, 4, 5].fill(2..-2){|i| i+10})
  assert_equal([0, 1, 12, 13, 4, 5], [0, 1, 2, 3, 4, 5].fill(2...-2){|i| i+10})

  assert_equal [1, 2, 3, 4, 'x', 'x'], [1, 2, 3, 4, 5, 6].fill('x', -2..-1)
  assert_equal [1, 2, 3, 4, 'x', 6], [1, 2, 3, 4, 5, 6].fill('x', -2...-1)
  assert_equal [1, 2, 3, 4, 5, 6], [1, 2, 3, 4, 5, 6].fill('x', -2...-2)
  assert_equal [1, 2, 3, 4, 'x', 6], [1, 2, 3, 4, 5, 6].fill('x', -2..-2)
  assert_equal [1, 2, 3, 4, 5, 6], [1, 2, 3, 4, 5, 6].fill('x', -2..0)
end

assert("Array#reverse_each") do
  a = [ "a", "b", "c", "d" ]
  b = []
  a.reverse_each do |i|
    b << i
  end
  assert_equal [ "d", "c", "b", "a" ], b

  if Object.const_defined?(:Enumerator)
    assert_equal [ "d", "c", "b", "a" ], a.reverse_each.to_a
  else
    true
  end
end

assert("Array#rotate") do
  a = ["a", "b", "c", "d"]
  assert_equal ["b", "c", "d", "a"], a.rotate
  assert_equal ["a", "b", "c", "d"], a
  assert_equal ["c", "d", "a", "b"], a.rotate(2)
  assert_equal ["b", "c", "d", "a"], a.rotate(-3)
  assert_equal ["c", "d", "a", "b"], a.rotate(10)
  assert_equal [], [].rotate
end

assert("Array#rotate!") do
  a = ["a", "b", "c", "d"]
  assert_equal ["b", "c", "d", "a"], a.rotate!
  assert_equal ["b", "c", "d", "a"], a
  assert_equal ["d", "a", "b", "c"], a.rotate!(2)
  assert_equal ["a", "b", "c", "d"], a.rotate!(-3)
  assert_equal ["c", "d", "a", "b"], a.rotate(10)
  assert_equal [], [].rotate!
end

assert("Array#delete_if") do
  a = [1, 2, 3, 4, 5]
  assert_equal [1, 2, 3, 4, 5], a.delete_if { false }
  assert_equal [1, 2, 3, 4, 5], a

  a = [1, 2, 3, 4, 5]
  assert_equal [], a.delete_if { true }
  assert_equal [], a

  a = [1, 2, 3, 4, 5]
  assert_equal [1, 2, 3], a.delete_if { |i| i > 3 }
  assert_equal [1, 2, 3], a
end

assert("Array#reject!") do
  a = [1, 2, 3, 4, 5]
  assert_nil a.reject! { false }
  assert_equal [1, 2, 3, 4, 5], a

  a = [1, 2, 3, 4, 5]
  assert_equal [], a.reject! { true }
  assert_equal [], a

  a = [1, 2, 3, 4, 5]
  assert_equal [1, 2, 3], a.reject! { |val| val > 3 }
  assert_equal [1, 2, 3], a
end

assert("Array#insert") do
  a = ["a", "b", "c", "d"]
  assert_equal ["a", "b", 99, "c", "d"], a.insert(2, 99)
  assert_equal ["a", "b", 99, "c", 1, 2, 3, "d"], a.insert(-2, 1, 2, 3)

  b = ["a", "b", "c", "d"]
  assert_equal ["a", "b", "c", "d", nil, nil, 99], b.insert(6, 99)
end

<<<<<<< HEAD
assert("Array#delete_if") do
  a = [1, 2, 3, 4, 5]
  assert_equal [1, 2, 3, 4, 5], a.delete_if { false }
  assert_equal [1, 2, 3, 4, 5], a

  a = [1, 2, 3, 4, 5]
  assert_equal [], a.delete_if { true }
  assert_equal [], a

  a = [ 1, 2, 3, 4, 5 ]
  assert_equal [1, 2, 3], a.delete_if { |val| val > 3 }
=======
assert("Array#bsearch") do
  # Find minimum mode
  a = [0, 4, 7, 10, 12]
  assert_include [4, 7], a.bsearch {|x| x >= 4 }
  assert_equal 7, a.bsearch {|x| x >= 6 }
  assert_equal 0, a.bsearch {|x| x >= -1 }
  assert_nil a.bsearch {|x| x >= 100 }

  # Find any mode
  a = [0, 4, 7, 10, 12]
  assert_include [4, 7], a.bsearch {|x| 1 - (x / 4).truncate }
  assert_nil a.bsearch {|x| 4 - (x / 2).truncate }
  assert_equal(nil, a.bsearch {|x| 1 })
  assert_equal(nil, a.bsearch {|x| -1 })
>>>>>>> c81b9838
end<|MERGE_RESOLUTION|>--- conflicted
+++ resolved
@@ -224,19 +224,6 @@
   assert_equal ["a", "b", "c", "d", nil, nil, 99], b.insert(6, 99)
 end
 
-<<<<<<< HEAD
-assert("Array#delete_if") do
-  a = [1, 2, 3, 4, 5]
-  assert_equal [1, 2, 3, 4, 5], a.delete_if { false }
-  assert_equal [1, 2, 3, 4, 5], a
-
-  a = [1, 2, 3, 4, 5]
-  assert_equal [], a.delete_if { true }
-  assert_equal [], a
-
-  a = [ 1, 2, 3, 4, 5 ]
-  assert_equal [1, 2, 3], a.delete_if { |val| val > 3 }
-=======
 assert("Array#bsearch") do
   # Find minimum mode
   a = [0, 4, 7, 10, 12]
@@ -251,5 +238,17 @@
   assert_nil a.bsearch {|x| 4 - (x / 2).truncate }
   assert_equal(nil, a.bsearch {|x| 1 })
   assert_equal(nil, a.bsearch {|x| -1 })
->>>>>>> c81b9838
+end
+
+assert("Array#delete_if") do
+  a = [1, 2, 3, 4, 5]
+  assert_equal [1, 2, 3, 4, 5], a.delete_if { false }
+  assert_equal [1, 2, 3, 4, 5], a
+
+  a = [1, 2, 3, 4, 5]
+  assert_equal [], a.delete_if { true }
+  assert_equal [], a
+
+  a = [ 1, 2, 3, 4, 5 ]
+  assert_equal [1, 2, 3], a.delete_if { |val| val > 3 }
 end