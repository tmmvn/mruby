--- conflicted
+++ resolved
@@ -52,12 +52,7 @@
     return super if block
 
     # fast path for numerics
-<<<<<<< HEAD
-    if (val.kind_of?(Fixnum) || val.kind_of?(Float)) && (last.kind_of?(Fixnum) || last.kind_of?(Float))
-=======
     if val.kind_of?(Numeric) && last.kind_of?(Numeric)
-      raise TypeError if exclude_end? && !last.kind_of?(Fixnum)
->>>>>>> 7172231b
       return nil if val > last
       return nil if val == last && exclude_end?
 
